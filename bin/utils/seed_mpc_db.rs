--- conflicted
+++ resolved
@@ -202,6 +202,8 @@
         result??;
     }
 
+    println!("Time elapsed {:?}", now.elapsed());
+
     Ok(())
 }
 
@@ -230,11 +232,7 @@
         result?;
     }
 
-<<<<<<< HEAD
-    println!("Time elapsed {:?}", now.elapsed());
-=======
     pb.finish_with_message("Inserted masks");
->>>>>>> daf92128
 
     Ok(())
 }
