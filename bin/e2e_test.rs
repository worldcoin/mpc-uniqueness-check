use std::fs;
use std::time::Duration;

use aws_sdk_sqs::types::QueueAttributeName;
use clap::Parser;
use eyre::ContextCompat;
use mpc::config::{AwsConfig, DbConfig};
use mpc::coordinator::{UniquenessCheckRequest, UniquenessCheckResult};
use mpc::db::Db;
use mpc::encoded_bits::EncodedBits;
use mpc::template::Template;
use mpc::utils::aws::sqs_client_from_config;
use mpc::{coordinator, participant};
use rand::distributions::Alphanumeric;
use rand::Rng;

// const EQUAL_MATCH_THRESHOLD: f64 = 0.01;

#[derive(Parser)]
#[clap(version)]
struct Args {
    #[clap(env)]
    aws_endpoint: String,

    #[clap(env)]
    aws_region: String,

    #[clap(env)]
<<<<<<< HEAD
    coordinator_db_sync_queue: String,

    #[clap(env)]
    participant_0_db_sync_queue: String,

    #[clap(env)]
    participant_1_db_sync_queue: String,

    #[clap(env)]
=======
>>>>>>> 8c2ff5c6
    coordinator_query_queue: String,

    #[clap(env)]
    coordinator_results_queue: String,

    //Path to templates file
    #[clap(env, long, short)]
    templates: Option<String>,

    #[clap(flatten)]
    db_sync_config: Option<DbSyncConfig>,
}

#[derive(Debug, Clone, Parser)]
struct DbSyncConfig {
    #[clap(env, long)]
    coordinator_db_url: String,

    #[clap(env, long)]
    coordinator_db_sync_queue: String,

    #[clap(env, long, short)]
    participant_db_sync_queue: String,
}

#[tokio::main]
async fn main() -> eyre::Result<()> {
    tracing_subscriber::fmt::init();

    let args = Args::parse();

    //generate random template
    let sqs_client = sqs_client_from_config(&AwsConfig {
        endpoint: Some(args.aws_endpoint.clone()),
        region: Some(args.aws_region.clone()),
    })
    .await?;

    let mock_templates: Vec<Template> = if let Some(templates) = &args.templates
    {
        serde_json::from_str(&fs::read_to_string(templates)?)?
    } else {
        let mut rng = rand::thread_rng();
        (0..10).map(|_| rng.gen()).collect()
    };

    let queues = if let Some(db_sync_config) = &args.db_sync_config {
        vec![
            args.coordinator_query_queue.as_str(),
            &args.coordinator_results_queue.as_str(),
            db_sync_config.coordinator_db_sync_queue.as_str(),
            db_sync_config.participant_db_sync_queue.as_str(),
        ]
    } else {
        vec![
            args.coordinator_query_queue.as_str(),
            args.coordinator_results_queue.as_str(),
        ]
    };

    tracing::info!("Waiting for queues to be ready");
    wait_for_queues(&sqs_client, queues).await?;

    // If db sync is enabled, connect to the coordinator db to get the latest serial_id
    let mut next_serial_id = if let Some(db_sync_config) = &args.db_sync_config
    {
        let db = Db::new(&DbConfig {
            url: db_sync_config.coordinator_db_url.to_string(),
            migrate: false,
            create: false,
        })
        .await?;

        tracing::info!("Getting next serial id");

        let masks = db.fetch_masks(0).await?;

        masks.len() as u64
    } else {
        0_u64
    };

    tracing::info!(?next_serial_id);

    for template in mock_templates.into_iter() {
        send_query(template, &sqs_client, &args.coordinator_query_queue)
            .await?;

        //TODO: inspect elements from results queue
        // handle_results(&sqs_client, &args.coordinator_results_queue).await?;

        if let Some(db_sync_config) = &args.db_sync_config {
            tracing::info!("Encoding shares");
            let shares: Box<[EncodedBits]> =
                mpc::distance::encode(&template).share(2);

            //NOTE: wait for one second before inserting into db sync queue
            tokio::time::sleep(Duration::from_secs(1)).await;
            seed_db_sync(
                &sqs_client,
                &db_sync_config.coordinator_db_sync_queue,
                &db_sync_config.participant_db_sync_queue,
                template,
                shares,
                next_serial_id,
            )
            .await?;

            next_serial_id += 1;
        }
    }

    Ok(())
}

pub async fn handle_results(
    sqs_client: &aws_sdk_sqs::Client,
    results_queue: &str,
) -> eyre::Result<()> {
    let messages = loop {
        // Get a message with results back
        let messages = sqs_client
            .receive_message()
            .queue_url(results_queue)
            // .wait_time_seconds(10)
            .send()
            .await?;

        let Some(messages) = messages.messages else {
            tracing::warn!("No messages in response, will retry");
            tokio::time::sleep(tokio::time::Duration::from_secs(1)).await;
            continue;
        };

        break messages;
    };

    for message in messages {
        let body = message.body.context("Missing message body")?;
        let result: UniquenessCheckResult = serde_json::from_str(&body)?;

        tracing::info!(
            result_serial_id = result.serial_id,
            num_matches = result.matches.len(),
            matches = ?result.matches,
            "Result received"
        );

        //Delete message from the results queue
        let receipt_handle = message
            .receipt_handle
            .context("Could not get receipt handle")?;

        tracing::info!("Deleting message from results queue");

        match sqs_client
            .delete_message()
            .queue_url(results_queue)
            .receipt_handle(receipt_handle)
            .send()
            .await
        {
            Ok(deleted_msg_output) => {
                tracing::info!(?deleted_msg_output, "Message deleted")
            }
            Err(e) => tracing::error!("Error deleting message: {:?}", e),
        };
    }

    Ok(())
}

async fn seed_db_sync(
    sqs_client: &aws_sdk_sqs::Client,
    coordinator_db_sync_queue: &str,
    participant_db_sync_queue: &str,
    template: Template,
    shares: Box<[EncodedBits]>,
    serial_id: u64,
) -> eyre::Result<()> {
    let coordinator_payload =
        serde_json::to_string(&vec![coordinator::DbSyncPayload {
            id: serial_id,
            mask: template.mask,
        }])?;

    tracing::info!(
        "Sending {} bytes to coordinator db sync queue",
        coordinator_payload.len()
    );

    sqs_client
        .send_message()
        .queue_url(coordinator_db_sync_queue)
        .message_body(coordinator_payload)
        .send()
        .await?;

    let participant_0_payload =
        serde_json::to_string(&vec![participant::DbSyncPayload {
            id: serial_id,
            share: shares[0],
        }])?;

    tracing::info!(
        "Sending {} bytes to participant 0",
        participant_0_payload.len()
    );

    sqs_client
        .send_message()
        .queue_url(&args.participant_0_db_sync_queue)
        .message_body(participant_0_payload)
        .send()
        .await?;

    let participant_1_payload =
        serde_json::to_string(&vec![participant::DbSyncPayload {
            id: serial_id,
            share: shares[1],
        }])?;

    tracing::info!(
        "Sending {} bytes to participant 1",
        participant_1_payload.len()
    );

    sqs_client
        .send_message()
<<<<<<< HEAD
        .queue_url(&args.participant_1_db_sync_queue)
        .message_body(participant_1_payload)
=======
        .queue_url(participant_db_sync_queue)
        .message_body(participant_payload)
>>>>>>> 8c2ff5c6
        .send()
        .await?;

    tracing::info!("Waiting for 300 ms for db sync to propagate");
    tokio::time::sleep(Duration::from_millis(300)).await;

    Ok(())
}

async fn wait_for_queues(
    sqs_client: &aws_sdk_sqs::Client,
    queues: Vec<&str>,
) -> eyre::Result<()> {
<<<<<<< HEAD
    let queues = vec![
        &args.coordinator_db_sync_queue,
        &args.participant_0_db_sync_queue,
        &args.participant_1_db_sync_queue,
        &args.coordinator_query_queue,
        &args.coordinator_results_queue,
    ];

=======
>>>>>>> 8c2ff5c6
    for queue in queues {
        tracing::info!(?queue, "Waiting for queue");
        loop {
            let Ok(response) = sqs_client
                .get_queue_attributes()
                .queue_url(queue)
                .attribute_names(
                    QueueAttributeName::ApproximateNumberOfMessages,
                )
                .send()
                .await
            else {
                continue;
            };

            let Some(attributes) = response.attributes else {
                continue;
            };

            let Some(_num_messages) = attributes
                .get(&QueueAttributeName::ApproximateNumberOfMessages)
            else {
                continue;
            };

            break;
        }
    }

    Ok(())
}

async fn send_query(
    template: Template,
    sqs_client: &aws_sdk_sqs::Client,
    query_queue: &str,
) -> eyre::Result<()> {
    let signup_id = generate_random_string(4);
    let group_id = generate_random_string(4);

    tracing::info!(?signup_id, ?group_id, "Sending request");

    let request = UniquenessCheckRequest {
        plain_code: template,
        signup_id,
    };

    sqs_client
        .send_message()
        .queue_url(query_queue)
        .message_group_id(group_id)
        .message_body(serde_json::to_string(&request)?)
        .send()
        .await?;

    Ok(())
}

fn generate_random_string(len: usize) -> String {
    rand::thread_rng()
        .sample_iter(&Alphanumeric)
        .take(len)
        .map(char::from)
        .collect()
}<|MERGE_RESOLUTION|>--- conflicted
+++ resolved
@@ -26,18 +26,6 @@
     aws_region: String,
 
     #[clap(env)]
-<<<<<<< HEAD
-    coordinator_db_sync_queue: String,
-
-    #[clap(env)]
-    participant_0_db_sync_queue: String,
-
-    #[clap(env)]
-    participant_1_db_sync_queue: String,
-
-    #[clap(env)]
-=======
->>>>>>> 8c2ff5c6
     coordinator_query_queue: String,
 
     #[clap(env)]
@@ -59,8 +47,11 @@
     #[clap(env, long)]
     coordinator_db_sync_queue: String,
 
-    #[clap(env, long, short)]
-    participant_db_sync_queue: String,
+    #[clap(env, long)]
+    participant_0_db_sync_queue: String,
+
+    #[clap(env, long)]
+    participant_1_db_sync_queue: String,
 }
 
 #[tokio::main]
@@ -84,18 +75,17 @@
         (0..10).map(|_| rng.gen()).collect()
     };
 
-    let queues = if let Some(db_sync_config) = &args.db_sync_config {
-        vec![
-            args.coordinator_query_queue.as_str(),
-            &args.coordinator_results_queue.as_str(),
+    let mut queues = vec![
+        args.coordinator_query_queue.as_str(),
+        args.coordinator_results_queue.as_str(),
+    ];
+
+    if let Some(db_sync_config) = &args.db_sync_config {
+        queues.extend(vec![
             db_sync_config.coordinator_db_sync_queue.as_str(),
-            db_sync_config.participant_db_sync_queue.as_str(),
-        ]
-    } else {
-        vec![
-            args.coordinator_query_queue.as_str(),
-            args.coordinator_results_queue.as_str(),
-        ]
+            db_sync_config.participant_0_db_sync_queue.as_str(),
+            db_sync_config.participant_1_db_sync_queue.as_str(),
+        ]);
     };
 
     tracing::info!("Waiting for queues to be ready");
@@ -139,7 +129,10 @@
             seed_db_sync(
                 &sqs_client,
                 &db_sync_config.coordinator_db_sync_queue,
-                &db_sync_config.participant_db_sync_queue,
+                vec![
+                    &db_sync_config.participant_0_db_sync_queue,
+                    &db_sync_config.participant_1_db_sync_queue,
+                ],
                 template,
                 shares,
                 next_serial_id,
@@ -213,7 +206,7 @@
 async fn seed_db_sync(
     sqs_client: &aws_sdk_sqs::Client,
     coordinator_db_sync_queue: &str,
-    participant_db_sync_queue: &str,
+    participant_db_sync_queues: Vec<&str>,
     template: Template,
     shares: Box<[EncodedBits]>,
     serial_id: u64,
@@ -249,7 +242,7 @@
 
     sqs_client
         .send_message()
-        .queue_url(&args.participant_0_db_sync_queue)
+        .queue_url(participant_db_sync_queues[0])
         .message_body(participant_0_payload)
         .send()
         .await?;
@@ -267,13 +260,8 @@
 
     sqs_client
         .send_message()
-<<<<<<< HEAD
-        .queue_url(&args.participant_1_db_sync_queue)
+        .queue_url(participant_db_sync_queues[1])
         .message_body(participant_1_payload)
-=======
-        .queue_url(participant_db_sync_queue)
-        .message_body(participant_payload)
->>>>>>> 8c2ff5c6
         .send()
         .await?;
 
@@ -287,17 +275,6 @@
     sqs_client: &aws_sdk_sqs::Client,
     queues: Vec<&str>,
 ) -> eyre::Result<()> {
-<<<<<<< HEAD
-    let queues = vec![
-        &args.coordinator_db_sync_queue,
-        &args.participant_0_db_sync_queue,
-        &args.participant_1_db_sync_queue,
-        &args.coordinator_query_queue,
-        &args.coordinator_results_queue,
-    ];
-
-=======
->>>>>>> 8c2ff5c6
     for queue in queues {
         tracing::info!(?queue, "Waiting for queue");
         loop {
