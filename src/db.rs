pub mod impls;

use sqlx::migrate::{MigrateDatabase, Migrator};
use sqlx::{Postgres, QueryBuilder};

use crate::bits::Bits;
use crate::config::DbConfig;
use crate::distance::EncodedBits;

static MIGRATOR: Migrator = sqlx::migrate!("./migrations/");

pub struct Db {
    pool: sqlx::Pool<Postgres>,
}

impl Db {
    pub async fn new(config: &DbConfig) -> eyre::Result<Self> {
        tracing::info!("Connecting to database");

        if config.create
            && !sqlx::Postgres::database_exists(&config.url).await?
        {
            tracing::info!("Creating database");
            sqlx::Postgres::create_database(&config.url).await?;
        }

        let pool = sqlx::Pool::connect(&config.url).await?;

        if config.migrate {
            tracing::info!("Running migrations");
            MIGRATOR.run(&pool).await?;
        }

        tracing::info!("Connected to database");

        Ok(Self { pool })
    }

    #[tracing::instrument(skip(self))]
    pub async fn fetch_masks(&self, id: usize) -> eyre::Result<Vec<Bits>> {
        let masks: Vec<(i64, Bits)> = sqlx::query_as(
            r#"
            SELECT id, mask
            FROM masks
            WHERE id > $1
            ORDER BY id ASC
        "#,
        )
        .bind(id as i64)
        .fetch_all(&self.pool)
        .await?;

        Ok(filter_sequential_items(masks, 1 + id as i64))
    }

    #[tracing::instrument(skip(self))]
    pub async fn fetch_latest_mask_id(&self) -> eyre::Result<u64> {
        let mask_id = sqlx::query_as::<_, (i64,)>(
            r#"
            SELECT id
            FROM masks
            ORDER BY id DESC
            LIMIT 1
        "#,
        )
        .fetch_one(&self.pool)
        .await;

        match mask_id {
            Ok(mask_id) => Ok(mask_id.0 as u64),
            Err(sqlx::Error::RowNotFound) => Ok(0),
            Err(err) => Err(err.into()),
        }
    }

    #[tracing::instrument(skip(self))]
    pub async fn fetch_latest_share_id(&self) -> eyre::Result<u64> {
        let share_id = sqlx::query_as::<_, (i64,)>(
            r#"
            SELECT id
            FROM shares
            ORDER BY id DESC
            LIMIT 1
        "#,
        )
        .fetch_one(&self.pool)
        .await;

        match share_id {
            Ok(share_id) => Ok(share_id.0 as u64),
            Err(sqlx::Error::RowNotFound) => Ok(0),
            Err(err) => Err(err.into()),
        }
    }

    #[tracing::instrument(skip(self))]
    pub async fn insert_masks(
        &self,
        masks: &[(u64, Bits)],
    ) -> eyre::Result<()> {
        let mut builder =
            QueryBuilder::new("INSERT INTO masks (id, mask) VALUES ");

        for (idx, (id, mask)) in masks.iter().enumerate() {
            if idx > 0 {
                builder.push(", ");
            }
            builder.push("(");
            builder.push_bind(*id as i64);
            builder.push(", ");
            builder.push_bind(mask);
            builder.push(")");
        }

        builder.push(" ON CONFLICT (id) DO NOTHING");

        let query = builder.build();

        query.execute(&self.pool).await?;

        Ok(())
    }

    #[tracing::instrument(skip(self))]
    pub async fn fetch_shares(
        &self,
        id: usize,
    ) -> eyre::Result<Vec<EncodedBits>> {
        let shares: Vec<(i64, EncodedBits)> = sqlx::query_as(
            r#"
            SELECT id, share
            FROM shares
            WHERE id > $1
            ORDER BY id ASC
        "#,
        )
        .bind(id as i64)
        .fetch_all(&self.pool)
        .await?;

        Ok(filter_sequential_items(shares, 1 + id as i64))
    }
    #[tracing::instrument(skip(self))]
    pub async fn fetch_latest_mask_id(&self) -> eyre::Result<u64> {
        let mask_id = sqlx::query_as::<_, (i64,)>(
            r#"
            SELECT id
            FROM masks
            ORDER BY id DESC
            LIMIT 1
        "#,
        )
        .fetch_one(&self.pool)
        .await;

        match mask_id {
            Ok(mask_id) => Ok(mask_id.0 as u64),
            Err(sqlx::Error::RowNotFound) => Ok(0),
            Err(err) => Err(err.into()),
        }
    }

    #[tracing::instrument(skip(self))]
    pub async fn fetch_latest_share_id(&self) -> eyre::Result<u64> {
        let share_id = sqlx::query_as::<_, (i64,)>(
            r#"
            SELECT id
            FROM shares
            ORDER BY id DESC
            LIMIT 1
        "#,
        )
        .fetch_one(&self.pool)
        .await;

        match share_id {
            Ok(share_id) => Ok(share_id.0 as u64),
            Err(sqlx::Error::RowNotFound) => Ok(0),
            Err(err) => Err(err.into()),
        }
    }

    #[tracing::instrument(skip(self))]
    pub async fn insert_shares(
        &self,
        shares: &[(u64, EncodedBits)],
    ) -> eyre::Result<()> {
        let mut builder =
            QueryBuilder::new("INSERT INTO shares (id, share) VALUES ");

        for (idx, (id, share)) in shares.iter().enumerate() {
            if idx > 0 {
                builder.push(", ");
            }
            builder.push("(");
            builder.push_bind(*id as i64);
            builder.push(", ");
            builder.push_bind(share);
            builder.push(")");
        }

        builder.push(" ON CONFLICT (id) DO NOTHING");

        let query = builder.build();

        query.execute(&self.pool).await?;

        Ok(())
    }

    /// Removes masks and shares with serial IDs larger than `serial_id`.
    #[tracing::instrument(skip(self))]
    pub async fn prune_items(&self, serial_id: u64) -> eyre::Result<()> {
        sqlx::query(
            r#"
            DELETE FROM masks
            WHERE id > $1
        "#,
        )
        .bind(serial_id as i64)
        .execute(&self.pool)
        .await?;

        sqlx::query(
            r#"
            DELETE FROM shares
            WHERE id > $1
        "#,
        )
        .bind(serial_id as i64)
        .execute(&self.pool)
        .await?;

        Ok(())
    }
}

fn filter_sequential_items<T>(
    items: impl IntoIterator<Item = (i64, T)>,
    first_id: i64,
) -> Vec<T> {
    let mut last_key = None;

    let mut items = items.into_iter();

    std::iter::from_fn(move || {
        let (key, value) = items.next()?;

        if let Some(last_key) = last_key {
            if key != last_key + 1 {
                return None;
            }
        } else if key != first_id {
            return None;
        }

        last_key = Some(key);

        Some(value)
    })
    .fuse()
    .collect()
}

#[cfg(test)]
mod tests {
    use rand::{thread_rng, Rng};
    use testcontainers::{clients, Container};

    use super::*;

    async fn setup(
        docker: &testcontainers::clients::Cli,
    ) -> eyre::Result<(Db, Container<testcontainers_modules::postgres::Postgres>)>
    {
        let postgres_container = docker.run(
            testcontainers_modules::postgres::Postgres::default()
                .with_host_auth(),
        );

        let mapped_port = postgres_container.get_host_port_ipv4(5432);

        let url = format!(
            "postgres://postgres:postgres@localhost:{}/postgres",
            mapped_port
        );
        let db = Db::new(&DbConfig {
            url,
            migrate: true,
            create: true,
        })
        .await?;

        Ok((db, postgres_container))
    }

    #[tokio::test]
    async fn fetch_on_empty() -> eyre::Result<()> {
        let docker = clients::Cli::default();
        let (db, _pg) = setup(&docker).await?;

        let masks = db.fetch_masks(0).await?;

        assert!(masks.is_empty());

        Ok(())
    }

    #[tokio::test]
    async fn insert_and_fetch() -> eyre::Result<()> {
        let docker = clients::Cli::default();
        let (db, _pg) = setup(&docker).await?;

        let mut rng = thread_rng();

        let masks = vec![(1, rng.gen::<Bits>()), (2, rng.gen::<Bits>())];

        db.insert_masks(&masks).await?;

        let fetched_masks = db.fetch_masks(0).await?;
        let masks_without_ids =
            masks.iter().map(|(_, mask)| *mask).collect::<Vec<_>>();

        assert_eq!(fetched_masks.len(), 2);
        assert_eq!(fetched_masks, masks_without_ids);

        Ok(())
    }

    #[tokio::test]
    async fn partial_fetch() -> eyre::Result<()> {
        let docker = clients::Cli::default();
        let (db, _pg) = setup(&docker).await?;

        let mut rng = thread_rng();

        let masks = vec![(1, rng.gen::<Bits>()), (2, rng.gen::<Bits>())];

        db.insert_masks(&masks).await?;

        let fetched_masks = db.fetch_masks(1).await?;

        assert_eq!(fetched_masks[0], masks[1].1);

        Ok(())
    }

    #[tokio::test]
    async fn fetch_shares_on_empty() -> eyre::Result<()> {
        let docker = clients::Cli::default();
        let (db, _pg) = setup(&docker).await?;

        let shares = db.fetch_shares(0).await?;

        assert!(shares.is_empty());

        Ok(())
    }

    #[tokio::test]
    async fn insert_and_fetch_shares() -> eyre::Result<()> {
        let docker = clients::Cli::default();
        let (db, _pg) = setup(&docker).await?;

        let mut rng = thread_rng();

        let shares =
            vec![(1, rng.gen::<EncodedBits>()), (2, rng.gen::<EncodedBits>())];

        db.insert_shares(&shares).await?;

        let fetched_shares = db.fetch_shares(0).await?;
        let shares_without_ids =
            shares.iter().map(|(_, share)| *share).collect::<Vec<_>>();

        assert_eq!(fetched_shares.len(), 2);
        assert_eq!(fetched_shares, shares_without_ids);

        Ok(())
    }

    #[tokio::test]
    async fn partial_fetch_shares() -> eyre::Result<()> {
        let docker = clients::Cli::default();
        let (db, _pg) = setup(&docker).await?;

        let mut rng = thread_rng();

        let shares =
            vec![(1, rng.gen::<EncodedBits>()), (2, rng.gen::<EncodedBits>())];

        db.insert_shares(&shares).await?;

        let fetched_shares = db.fetch_shares(1).await?;

        assert_eq!(fetched_shares[0], shares[1].1);

        Ok(())
    }

    #[tokio::test]
    async fn fetch_latest_mask_id() -> eyre::Result<()> {
        let (db, _pg) = setup().await?;

        let mut rng = thread_rng();

        let masks = vec![
            (1, rng.gen::<Bits>()),
            (2, rng.gen::<Bits>()),
            (5, rng.gen::<Bits>()),
            (6, rng.gen::<Bits>()),
            (8, rng.gen::<Bits>()),
        ];

        db.insert_masks(&masks).await?;

        let latest_mask_id = db.fetch_latest_mask_id().await?;

        assert_eq!(latest_mask_id, 8);

        Ok(())
    }

    #[tokio::test]
    async fn fetch_latest_share_id() -> eyre::Result<()> {
        let (db, _pg) = setup().await?;

        let mut rng = thread_rng();

        let shares = vec![
            (1, rng.gen::<EncodedBits>()),
            (2, rng.gen::<EncodedBits>()),
            (5, rng.gen::<EncodedBits>()),
            (6, rng.gen::<EncodedBits>()),
            (8, rng.gen::<EncodedBits>()),
        ];

        db.insert_shares(&shares).await?;

        let latest_share_id = db.fetch_latest_share_id().await?;

        assert_eq!(latest_share_id, 8);

        Ok(())
    }

    #[tokio::test]
    async fn fetch_shares_returns_sequential_data() -> eyre::Result<()> {
        let (db, _pg) = setup().await?;

        let mut rng = thread_rng();

        let shares = vec![
            (1, rng.gen::<EncodedBits>()),
            (2, rng.gen::<EncodedBits>()),
            (5, rng.gen::<EncodedBits>()),
            (6, rng.gen::<EncodedBits>()),
            (8, rng.gen::<EncodedBits>()),
        ];

        db.insert_shares(&shares).await?;

        let latest_share_id = db.fetch_latest_share_id().await?;

        assert_eq!(latest_share_id, 8);

        Ok(())
    }

    #[tokio::test]
    async fn fetch_shares_returns_sequential_data() -> eyre::Result<()> {
        let docker = clients::Cli::default();
        let (db, _pg) = setup(&docker).await?;

        let mut rng = thread_rng();

        let shares = vec![
            (1, rng.gen::<EncodedBits>()),
            (2, rng.gen::<EncodedBits>()),
            (5, rng.gen::<EncodedBits>()),
            (6, rng.gen::<EncodedBits>()),
            (8, rng.gen::<EncodedBits>()),
        ];

        db.insert_shares(&shares).await?;

        let fetched_shares = db.fetch_shares(0).await?;

        assert_eq!(fetched_shares.len(), 2);
        assert_eq!(fetched_shares[0], shares[0].1);
        assert_eq!(fetched_shares[1], shares[1].1);

        Ok(())
    }

    #[tokio::test]
    async fn fetch_masks_returns_sequential_data() -> eyre::Result<()> {
        let docker = clients::Cli::default();
        let (db, _pg) = setup(&docker).await?;

        let mut rng = thread_rng();

        let masks = vec![
            (1, rng.gen::<Bits>()),
            (2, rng.gen::<Bits>()),
            (3, rng.gen::<Bits>()),
            (4, rng.gen::<Bits>()),
            (6, rng.gen::<Bits>()),
        ];

        db.insert_masks(&masks).await?;

        let fetched_masks = db.fetch_masks(1).await?;

        assert_eq!(fetched_masks.len(), 3);
        assert_eq!(fetched_masks[0], masks[1].1);
        assert_eq!(fetched_masks[1], masks[2].1);
        assert_eq!(fetched_masks[2], masks[3].1);

        Ok(())
    }

    #[tokio::test]
    async fn fetch_masks_returns_nothing_if_non_sequential() -> eyre::Result<()>
    {
        let docker = clients::Cli::default();
        let (db, _pg) = setup(&docker).await?;

        let mut rng = thread_rng();

        let masks = vec![
            (1, rng.gen::<Bits>()),
            (2, rng.gen::<Bits>()),
            (3, rng.gen::<Bits>()),
            (4, rng.gen::<Bits>()),
            (6, rng.gen::<Bits>()),
        ];

        db.insert_masks(&masks).await?;

        let fetched_masks = db.fetch_masks(4).await?;

        assert!(fetched_masks.is_empty());

        Ok(())
    }

    #[tokio::test]
    async fn fetch_masks_returns_nothing_if_missing_first() -> eyre::Result<()>
    {
<<<<<<< HEAD
        let (db, _pg) = setup().await?;
=======
        let docker = clients::Cli::default();

        let (db, _pg) = setup(&docker).await?;
>>>>>>> 308635db

        let mut rng = thread_rng();

        let masks = vec![
            (2, rng.gen::<Bits>()),
            (3, rng.gen::<Bits>()),
            (4, rng.gen::<Bits>()),
            (5, rng.gen::<Bits>()),
            (6, rng.gen::<Bits>()),
        ];

        db.insert_masks(&masks).await?;

        let fetched_masks = db.fetch_masks(0).await?;

        assert!(fetched_masks.is_empty());

        Ok(())
    }
<<<<<<< HEAD

    #[tokio::test]
    async fn prune_items() -> eyre::Result<()> {
        let (db, _pg) = setup().await?;

        let mut rng = thread_rng();

        let masks = vec![
            (1, rng.gen::<Bits>()),
            (2, rng.gen::<Bits>()),
            (3, rng.gen::<Bits>()),
            (4, rng.gen::<Bits>()),
            (6, rng.gen::<Bits>()),
        ];

        db.insert_masks(&masks).await?;

        let shares = vec![
            (1, rng.gen::<EncodedBits>()),
            (2, rng.gen::<EncodedBits>()),
            (3, rng.gen::<EncodedBits>()),
            (4, rng.gen::<EncodedBits>()),
            (6, rng.gen::<EncodedBits>()),
        ];

        db.insert_shares(&shares).await?;

        db.prune_items(2).await?;

        let fetched_masks = db.fetch_masks(0).await?;
        let fetched_shares = db.fetch_shares(0).await?;

        assert_eq!(fetched_masks.len(), 2);
        assert_eq!(fetched_shares.len(), 2);

        Ok(())
    }
=======
>>>>>>> 308635db
}<|MERGE_RESOLUTION|>--- conflicted
+++ resolved
@@ -68,26 +68,6 @@
 
         match mask_id {
             Ok(mask_id) => Ok(mask_id.0 as u64),
-            Err(sqlx::Error::RowNotFound) => Ok(0),
-            Err(err) => Err(err.into()),
-        }
-    }
-
-    #[tracing::instrument(skip(self))]
-    pub async fn fetch_latest_share_id(&self) -> eyre::Result<u64> {
-        let share_id = sqlx::query_as::<_, (i64,)>(
-            r#"
-            SELECT id
-            FROM shares
-            ORDER BY id DESC
-            LIMIT 1
-        "#,
-        )
-        .fetch_one(&self.pool)
-        .await;
-
-        match share_id {
-            Ok(share_id) => Ok(share_id.0 as u64),
             Err(sqlx::Error::RowNotFound) => Ok(0),
             Err(err) => Err(err.into()),
         }
@@ -140,25 +120,6 @@
 
         Ok(filter_sequential_items(shares, 1 + id as i64))
     }
-    #[tracing::instrument(skip(self))]
-    pub async fn fetch_latest_mask_id(&self) -> eyre::Result<u64> {
-        let mask_id = sqlx::query_as::<_, (i64,)>(
-            r#"
-            SELECT id
-            FROM masks
-            ORDER BY id DESC
-            LIMIT 1
-        "#,
-        )
-        .fetch_one(&self.pool)
-        .await;
-
-        match mask_id {
-            Ok(mask_id) => Ok(mask_id.0 as u64),
-            Err(sqlx::Error::RowNotFound) => Ok(0),
-            Err(err) => Err(err.into()),
-        }
-    }
 
     #[tracing::instrument(skip(self))]
     pub async fn fetch_latest_share_id(&self) -> eyre::Result<u64> {
@@ -400,7 +361,8 @@
 
     #[tokio::test]
     async fn fetch_latest_mask_id() -> eyre::Result<()> {
-        let (db, _pg) = setup().await?;
+        let docker = clients::Cli::default();
+        let (db, _pg) = setup(&docker).await?;
 
         let mut rng = thread_rng();
 
@@ -423,7 +385,8 @@
 
     #[tokio::test]
     async fn fetch_latest_share_id() -> eyre::Result<()> {
-        let (db, _pg) = setup().await?;
+        let docker = clients::Cli::default();
+        let (db, _pg) = setup(&docker).await?;
 
         let mut rng = thread_rng();
 
@@ -446,7 +409,8 @@
 
     #[tokio::test]
     async fn fetch_shares_returns_sequential_data() -> eyre::Result<()> {
-        let (db, _pg) = setup().await?;
+        let docker = clients::Cli::default();
+        let (db, _pg) = setup(&docker).await?;
 
         let mut rng = thread_rng();
 
@@ -460,30 +424,6 @@
 
         db.insert_shares(&shares).await?;
 
-        let latest_share_id = db.fetch_latest_share_id().await?;
-
-        assert_eq!(latest_share_id, 8);
-
-        Ok(())
-    }
-
-    #[tokio::test]
-    async fn fetch_shares_returns_sequential_data() -> eyre::Result<()> {
-        let docker = clients::Cli::default();
-        let (db, _pg) = setup(&docker).await?;
-
-        let mut rng = thread_rng();
-
-        let shares = vec![
-            (1, rng.gen::<EncodedBits>()),
-            (2, rng.gen::<EncodedBits>()),
-            (5, rng.gen::<EncodedBits>()),
-            (6, rng.gen::<EncodedBits>()),
-            (8, rng.gen::<EncodedBits>()),
-        ];
-
-        db.insert_shares(&shares).await?;
-
         let fetched_shares = db.fetch_shares(0).await?;
 
         assert_eq!(fetched_shares.len(), 2);
@@ -548,13 +488,8 @@
     #[tokio::test]
     async fn fetch_masks_returns_nothing_if_missing_first() -> eyre::Result<()>
     {
-<<<<<<< HEAD
-        let (db, _pg) = setup().await?;
-=======
-        let docker = clients::Cli::default();
-
-        let (db, _pg) = setup(&docker).await?;
->>>>>>> 308635db
+        let docker = clients::Cli::default();
+        let (db, _pg) = setup(&docker).await?;
 
         let mut rng = thread_rng();
 
@@ -574,11 +509,11 @@
 
         Ok(())
     }
-<<<<<<< HEAD
 
     #[tokio::test]
     async fn prune_items() -> eyre::Result<()> {
-        let (db, _pg) = setup().await?;
+        let docker = clients::Cli::default();
+        let (db, _pg) = setup(&docker).await?;
 
         let mut rng = thread_rng();
 
@@ -587,7 +522,7 @@
             (2, rng.gen::<Bits>()),
             (3, rng.gen::<Bits>()),
             (4, rng.gen::<Bits>()),
-            (6, rng.gen::<Bits>()),
+            (5, rng.gen::<Bits>()),
         ];
 
         db.insert_masks(&masks).await?;
@@ -597,21 +532,25 @@
             (2, rng.gen::<EncodedBits>()),
             (3, rng.gen::<EncodedBits>()),
             (4, rng.gen::<EncodedBits>()),
-            (6, rng.gen::<EncodedBits>()),
+            (5, rng.gen::<EncodedBits>()),
         ];
 
         db.insert_shares(&shares).await?;
-
-        db.prune_items(2).await?;
 
         let fetched_masks = db.fetch_masks(0).await?;
         let fetched_shares = db.fetch_shares(0).await?;
 
+        assert_eq!(fetched_masks.len(), 5);
+        assert_eq!(fetched_shares.len(), 5);
+
+        db.prune_items(2).await?;
+
+        let fetched_masks = db.fetch_masks(0).await?;
+        let fetched_shares = db.fetch_shares(0).await?;
+
         assert_eq!(fetched_masks.len(), 2);
         assert_eq!(fetched_shares.len(), 2);
 
         Ok(())
     }
-=======
->>>>>>> 308635db
 }